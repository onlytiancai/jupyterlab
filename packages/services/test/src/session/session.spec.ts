--- conflicted
+++ resolved
@@ -3,13 +3,9 @@
 
 import expect = require('expect.js');
 
-<<<<<<< HEAD
 import { PageConfig } from '@jupyterlab/coreutils';
 
 import { UUID } from '@phosphor/coreutils';
-=======
-import { PageConfig, uuid } from '@jupyterlab/coreutils';
->>>>>>> 1aff4190
 
 import { toArray } from '@phosphor/algorithm';
 
