/*-----------------------------------------------------------------------------
| Copyright (c) Jupyter Development Team.
| Distributed under the terms of the Modified BSD License.
|----------------------------------------------------------------------------*/

import { JSONExt, JSONObject, JSONValue } from '@phosphor/coreutils';

import { ISignal, Signal } from '@phosphor/signaling';

import { IAttachmentsModel, AttachmentsModel } from '@jupyterlab/attachments';

import { CodeEditor } from '@jupyterlab/codeeditor';

import { IChangedArgs, nbformat } from '@jupyterlab/coreutils';

import { UUID } from '@phosphor/coreutils';

import {
  IObservableJSON,
  IModelDB,
<<<<<<< HEAD
  IObservableValue,
  ObservableValue,
  IObservableMap
=======
  IObservableValue
>>>>>>> 6f9e79d3
} from '@jupyterlab/observables';

import { IOutputAreaModel, OutputAreaModel } from '@jupyterlab/outputarea';

/**
 * The definition of a model object for a cell.
 */
export interface ICellModel extends CodeEditor.IModel {
  /**
   * The type of the cell.
   */
  readonly type: nbformat.CellType;

  /**
   * A unique identifier for the cell.
   */
  readonly id: string;

  /**
   * A signal emitted when the content of the model changes.
   */
  readonly contentChanged: ISignal<ICellModel, void>;

  /**
   * A signal emitted when a model state changes.
   */
  readonly stateChanged: ISignal<ICellModel, IChangedArgs<any>>;

  /**
   * Whether the cell is trusted.
   */
  trusted: boolean;

  /**
   * The metadata associated with the cell.
   */
  readonly metadata: IObservableJSON;

  /**
   * Serialize the model to JSON.
   */
  toJSON(): nbformat.ICell;
}

/**
 * The definition of a model cell object for a cell with attachments.
 */
export interface IAttachmentsCellModel extends ICellModel {
  /**
   * The cell attachments
   */
  readonly attachments: IAttachmentsModel;
}

/**
 * The definition of a code cell.
 */
export interface ICodeCellModel extends ICellModel {
  /**
   * The type of the cell.
   *
   * #### Notes
   * This is a read-only property.
   */
  readonly type: 'code';

  /**
   * Serialize the model to JSON.
   */
  toJSON(): nbformat.ICodeCell;

  /**
   * The code cell's prompt number. Will be null if the cell has not been run.
   */
  executionCount: nbformat.ExecutionCount;

  /**
   * The cell outputs.
   */
  readonly outputs: IOutputAreaModel;
}

/**
 * The definition of a markdown cell.
 */
export interface IMarkdownCellModel extends IAttachmentsCellModel {
  /**
   * The type of the cell.
   */
  readonly type: 'markdown';

  /**
   * Serialize the model to JSON.
   */
  toJSON(): nbformat.IMarkdownCell;
}

/**
 * The definition of a raw cell.
 */
export interface IRawCellModel extends IAttachmentsCellModel {
  /**
   * The type of the cell.
   */
  readonly type: 'raw';

  /**
   * Serialize the model to JSON.
   */
  toJSON(): nbformat.IRawCell;
}

export function isCodeCellModel(model: ICellModel): model is ICodeCellModel {
  return model.type === 'code';
}

export function isMarkdownCellModel(
  model: ICellModel
): model is IMarkdownCellModel {
  return model.type === 'markdown';
}

export function isRawCellModel(model: ICellModel): model is IRawCellModel {
  return model.type === 'raw';
}

/**
 * An implementation of the cell model.
 */
export class CellModel extends CodeEditor.Model implements ICellModel {
  /**
   * Construct a cell model from optional cell content.
   */
  constructor(options: CellModel.IOptions) {
    super({ modelDB: options.modelDB });

    this.id = options.id || UUID.uuid4();

    this.value.changed.connect(this.onGenericChange, this);

    let cellType = this.modelDB.createValue('type');
    cellType.set(this.type);

    let observableMetadata = this.modelDB.createMap('metadata');
    observableMetadata.changed.connect(this.onGenericChange, this);

    let cell = options.cell;
    let trusted = this.modelDB.createValue('trusted');
    trusted.changed.connect(this.onTrustedChanged, this);

    if (!cell) {
      trusted.set(false);
      return;
    }
    trusted.set(!!cell.metadata['trusted']);
    delete cell.metadata['trusted'];

    if (Array.isArray(cell.source)) {
      this.value.text = (cell.source as string[]).join('');
    } else {
      this.value.text = cell.source as string;
    }
    let metadata = JSONExt.deepCopy(cell.metadata);
    if (this.type !== 'raw') {
      delete metadata['format'];
    }
    if (this.type !== 'code') {
      delete metadata['collapsed'];
      delete metadata['scrolled'];
    }

    for (let key in metadata) {
      observableMetadata.set(key, metadata[key]);
    }
  }

  /**
   * The type of cell.
   */
  readonly type: nbformat.CellType;

  /**
   * A signal emitted when the state of the model changes.
   */
  readonly contentChanged = new Signal<this, void>(this);

  /**
   * A signal emitted when a model state changes.
   */
  readonly stateChanged = new Signal<this, IChangedArgs<any>>(this);

  /**
   * The id for the cell.
   */
  readonly id: string;

  /**
   * The metadata associated with the cell.
   */
  get metadata(): IObservableJSON {
    return this.modelDB.get('metadata') as IObservableJSON;
  }

  /**
   * Get the trusted state of the model.
   */
  get trusted(): boolean {
    return this.modelDB.getValue('trusted') as boolean;
  }

  /**
   * Set the trusted state of the model.
   */
  set trusted(newValue: boolean) {
    let oldValue = this.trusted;
    if (oldValue === newValue) {
      return;
    }
    this.modelDB.setValue('trusted', newValue);
  }

  /**
   * Serialize the model to JSON.
   */
  toJSON(): nbformat.ICell {
    let metadata: nbformat.IBaseCellMetadata = Object.create(null);
    for (let key of this.metadata.keys()) {
      let value = JSON.parse(JSON.stringify(this.metadata.get(key)));
      metadata[key] = value as JSONValue;
    }
    if (this.trusted) {
      metadata['trusted'] = true;
    }
    return {
      cell_type: this.type,
      source: this.value.text,
      metadata
    } as nbformat.ICell;
  }

  /**
   * Handle a change to the trusted state.
   *
   * The default implementation is a no-op.
   */
  onTrustedChanged(
    trusted: IObservableValue,
    args: IObservableValue.IChangedArgs
  ): void {
    /* no-op */
  }

  /**
   * Handle a change to the observable value.
   */
  protected onGenericChange(): void {
    this.contentChanged.emit(void 0);
  }
}

/**
 * The namespace for `CellModel` statics.
 */
export namespace CellModel {
  /**
   * The options used to initialize a `CellModel`.
   */
  export interface IOptions {
    /**
     * The source cell data.
     */
    cell?: nbformat.IBaseCell;

    /**
     * An IModelDB in which to store cell data.
     */
    modelDB?: IModelDB;

    /**
     * A unique identifier for this cell.
     */
    id?: string;
  }
}

/**
 * A base implementation for cell models with attachments.
 */
export class AttachmentsCellModel extends CellModel {
  /**
   * Construct a new cell with optional attachments.
   */
  constructor(options: AttachmentsCellModel.IOptions) {
    super(options);
    let factory =
      options.contentFactory || AttachmentsCellModel.defaultContentFactory;
    let attachments: nbformat.IAttachments | undefined;
    let cell = options.cell;
    if (cell && (cell.cell_type === 'raw' || cell.cell_type === 'markdown')) {
      attachments = (cell as nbformat.IRawCell | nbformat.IMarkdownCell)
        .attachments;
    }

    this._attachments = factory.createAttachmentsModel({
      values: attachments,
      modelDB: this.modelDB
    });
    this._attachments.stateChanged.connect(this.onGenericChange, this);
  }

  /**
   * Get the attachments of the model.
   */
  get attachments(): IAttachmentsModel {
    return this._attachments;
  }

  /**
   * Serialize the model to JSON.
   */
  toJSON(): nbformat.IRawCell | nbformat.IMarkdownCell {
    let cell = super.toJSON() as nbformat.IRawCell | nbformat.IMarkdownCell;
    if (this.attachments.length) {
      cell.attachments = this.attachments.toJSON();
    }
    return cell;
  }

  private _attachments: IAttachmentsModel | null = null;
}

/**
 * The namespace for `AttachmentsCellModel` statics.
 */
export namespace AttachmentsCellModel {
  /**
   * The options used to initialize a `AttachmentsCellModel`.
   */
  export interface IOptions extends CellModel.IOptions {
    /**
     * The factory for attachment model creation.
     */
    contentFactory?: IContentFactory;
  }

  /**
   * A factory for creating code cell model content.
   */
  export interface IContentFactory {
    /**
     * Create an output area.
     */
    createAttachmentsModel(
      options: IAttachmentsModel.IOptions
    ): IAttachmentsModel;
  }

  /**
   * The default implementation of an `IContentFactory`.
   */
  export class ContentFactory implements IContentFactory {
    /**
     * Create an attachments model.
     */
    createAttachmentsModel(
      options: IAttachmentsModel.IOptions
    ): IAttachmentsModel {
      return new AttachmentsModel(options);
    }
  }

  /**
   * The shared `ContentFactory` instance.
   */
  export const defaultContentFactory = new ContentFactory();
}

/**
 * An implementation of a raw cell model.
 */
export class RawCellModel extends AttachmentsCellModel {
  /**
   * The type of the cell.
   */
  get type(): 'raw' {
    return 'raw';
  }

  /**
   * Serialize the model to JSON.
   */
  toJSON(): nbformat.IRawCell {
    return super.toJSON() as nbformat.IRawCell;
  }
}

/**
 * An implementation of a markdown cell model.
 */
export class MarkdownCellModel extends AttachmentsCellModel {
  /**
   * Construct a markdown cell model from optional cell content.
   */
  constructor(options: CellModel.IOptions) {
    super(options);
    // Use the Github-flavored markdown mode.
    this.mimeType = 'text/x-ipythongfm';
  }

  /**
   * The type of the cell.
   */
  get type(): 'markdown' {
    return 'markdown';
  }

  /**
   * Serialize the model to JSON.
   */
  toJSON(): nbformat.IMarkdownCell {
    return super.toJSON() as nbformat.IMarkdownCell;
  }
}

/**
 * An implementation of a code cell Model.
 */
export class CodeCellModel extends CellModel implements ICodeCellModel {
  /**
   * Construct a new code cell with optional original cell content.
   */
  constructor(options: CodeCellModel.IOptions) {
    super(options);
    let factory = options.contentFactory || CodeCellModel.defaultContentFactory;
    let trusted = this.trusted;
    let cell = options.cell as nbformat.ICodeCell;
    let outputs: nbformat.IOutput[] = [];
    let executionCount = this.modelDB.createValue('executionCount');
    if (!executionCount.get()) {
      if (cell && cell.cell_type === 'code') {
        executionCount.set(cell.execution_count || null);
        outputs = cell.outputs;
      } else {
        executionCount.set(null);
      }
    }
    executionCount.changed.connect(this._onExecutionCountChanged, this);

    this._outputs = factory.createOutputArea({ trusted, values: outputs });
    this._outputs.changed.connect(this.onGenericChange, this);

    // We keep `collapsed` and `jupyter.outputs_hidden` metadata in sync, since
    // they are redundant in nbformat 4.4. See
    // https://github.com/jupyter/nbformat/issues/137
    this.metadata.changed.connect(Private.collapseChanged, this);

    // Sync `collapsed` and `jupyter.outputs_hidden` for the first time, giving
    // preference to `collapsed`.
    if (this.metadata.has('collapsed')) {
      let collapsed = this.metadata.get('collapsed');
      Private.collapseChanged(this.metadata, {
        type: 'change',
        key: 'collapsed',
        oldValue: collapsed,
        newValue: collapsed
      });
    } else if (this.metadata.has('jupyter')) {
      let jupyter = this.metadata.get('jupyter') as JSONObject;
      if (jupyter.hasOwnProperty('outputs_hidden')) {
        Private.collapseChanged(this.metadata, {
          type: 'change',
          key: 'jupyter',
          oldValue: jupyter,
          newValue: jupyter
        });
      }
    }
  }

  /**
   * The type of the cell.
   */
  get type(): 'code' {
    return 'code';
  }

  /**
   * The execution count of the cell.
   */
  get executionCount(): nbformat.ExecutionCount {
    return this.modelDB.getValue('executionCount') as nbformat.ExecutionCount;
  }
  set executionCount(newValue: nbformat.ExecutionCount) {
    let oldValue = this.executionCount;
    if (newValue === oldValue) {
      return;
    }
    this.modelDB.setValue('executionCount', newValue || null);
  }

  /**
   * The cell outputs.
   */
  get outputs(): IOutputAreaModel {
    return this._outputs;
  }

  /**
   * Dispose of the resources held by the model.
   */
  dispose(): void {
    if (this.isDisposed) {
      return;
    }
    this._outputs.dispose();
    this._outputs = null;
    super.dispose();
  }

  /**
   * Serialize the model to JSON.
   */
  toJSON(): nbformat.ICodeCell {
    let cell = super.toJSON() as nbformat.ICodeCell;
    cell.execution_count = this.executionCount || null;
    cell.outputs = this.outputs.toJSON();
    return cell;
  }

  /**
   * Handle a change to the trusted state.
   */
  onTrustedChanged(
    trusted: IObservableValue,
    args: IObservableValue.IChangedArgs
  ): void {
    if (this._outputs) {
      this._outputs.trusted = args.newValue as boolean;
    }
    this.stateChanged.emit({
      name: 'trusted',
      oldValue: args.oldValue,
      newValue: args.newValue
    });
  }

  /**
   * Handle a change to the execution count.
   */
  private _onExecutionCountChanged(
    count: IObservableValue,
    args: IObservableValue.IChangedArgs
  ): void {
    this.contentChanged.emit(void 0);
    this.stateChanged.emit({
      name: 'executionCount',
      oldValue: args.oldValue,
      newValue: args.newValue
    });
  }

  private _outputs: IOutputAreaModel = null;
}

/**
 * The namespace for `CodeCellModel` statics.
 */
export namespace CodeCellModel {
  /**
   * The options used to initialize a `CodeCellModel`.
   */
  export interface IOptions extends CellModel.IOptions {
    /**
     * The factory for output area model creation.
     */
    contentFactory?: IContentFactory;
  }

  /**
   * A factory for creating code cell model content.
   */
  export interface IContentFactory {
    /**
     * Create an output area.
     */
    createOutputArea(options: IOutputAreaModel.IOptions): IOutputAreaModel;
  }

  /**
   * The default implementation of an `IContentFactory`.
   */
  export class ContentFactory implements IContentFactory {
    /**
     * Create an output area.
     */
    createOutputArea(options: IOutputAreaModel.IOptions): IOutputAreaModel {
      return new OutputAreaModel(options);
    }
  }

  /**
   * The shared `ContentFactory` instance.
   */
  export const defaultContentFactory = new ContentFactory();
}

namespace Private {
  export function collapseChanged(
    metadata: IObservableJSON,
    args: IObservableMap.IChangedArgs<JSONValue>
  ) {
    if (args.key === 'collapsed') {
      const jupyter = (metadata.get('jupyter') || {}) as JSONObject;
      const { outputs_hidden, ...newJupyter } = jupyter;

      if (outputs_hidden !== args.newValue) {
        if (args.newValue !== undefined) {
          newJupyter['outputs_hidden'] = args.newValue;
        }
        if (Object.keys(newJupyter).length === 0) {
          metadata.delete('jupyter');
        } else {
          metadata.set('jupyter', newJupyter);
        }
      }
    } else if (args.key === 'jupyter') {
      const jupyter = (args.newValue || {}) as JSONObject;
      if (jupyter.hasOwnProperty('outputs_hidden')) {
        metadata.set('collapsed', jupyter.outputs_hidden);
      } else {
        metadata.delete('collapsed');
      }
    }
  }
}<|MERGE_RESOLUTION|>--- conflicted
+++ resolved
@@ -18,13 +18,7 @@
 import {
   IObservableJSON,
   IModelDB,
-<<<<<<< HEAD
-  IObservableValue,
-  ObservableValue,
-  IObservableMap
-=======
   IObservableValue
->>>>>>> 6f9e79d3
 } from '@jupyterlab/observables';
 
 import { IOutputAreaModel, OutputAreaModel } from '@jupyterlab/outputarea';
